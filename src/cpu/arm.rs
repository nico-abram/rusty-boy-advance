#![allow(non_snake_case)]
#![allow(non_camel_case_types)]
#![allow(dead_code)]
#![allow(unused_variables)]

use super::cpsr::CPSR;
use super::utils::AsBoolSlice;
use super::{Cpu, CpuMode, SWI_HANDLER};

pub(crate) enum Cond {
    /// Equal (Z)
    EQ,
    /// Not Equal (Not Z)
    NE,
    /// Unsigned higher or same (C)
    CS_HS,
    /// Unsigned lower (not C)
    CC_LO,
    /// Negative (N)
    MI,
    /// Positive or zero (N)
    PL,
    /// Overflowe (V)
    VS,
    /// No overflow (V)
    VC,
    /// Unsigned higher (C and not Z)
    HI,
    /// Unsigned lower or same (not C=0 or Z)
    LS,
    /// Greater or equal (N=V)
    GE,
    /// Less than (N!=V)
    LT,
    /// Greater than (not Z and N=V)
    GT,
    /// Less or equal (Z or N!=V)
    LE,
    /// Always (true)
    AL,
    /// Never (ARMv1,v2 only) (Reserved ARMv3 and up) (false)
    NV,
}
/// Map the opcode's upper nibble to the Cond enum
#[inline]
pub(crate) fn opcode_to_cond(opcode: u32) -> Cond {
    match (opcode >> 28) as u8 {
        0x0 => Cond::EQ,
        0x1 => Cond::NE,
        0x2 => Cond::CS_HS,
        0x3 => Cond::CC_LO,
        0x4 => Cond::MI,
        0x5 => Cond::PL,
        0x6 => Cond::VS,
        0x7 => Cond::VC,
        0x8 => Cond::HI,
        0x9 => Cond::LS,
        0xA => Cond::GE,
        0xB => Cond::LT,
        0xC => Cond::GT,
        0xD => Cond::LE,
        0xE => Cond::AL,
        0xF => Cond::NV,
        _ => panic!("This is impossible"), //std::hint::unreachable_unchecked()
    }
}
/// Check if the condition for the given opcode is true
#[inline]
pub(crate) fn check_cond(cpu: &mut Cpu, opcode: u32) -> bool {
    let applies = match opcode_to_cond(opcode) {
        Cond::EQ => cpu.cpsr.Z(),
        Cond::NE => !cpu.cpsr.Z(),
        Cond::CS_HS => cpu.cpsr.C(),
        Cond::CC_LO => !cpu.cpsr.C(),
        Cond::MI => cpu.cpsr.N(),
        Cond::PL => !cpu.cpsr.N(),
        Cond::VS => cpu.cpsr.V(),
        Cond::VC => !cpu.cpsr.V(),
        Cond::HI => cpu.cpsr.C() && !cpu.cpsr.Z(),
        Cond::LS => !cpu.cpsr.C() || cpu.cpsr.Z(),
        Cond::GE => cpu.cpsr.N() == cpu.cpsr.V(),
        Cond::LT => cpu.cpsr.N() != cpu.cpsr.V(),
        Cond::GT => cpu.cpsr.N() == cpu.cpsr.V() && !cpu.cpsr.Z(),
        Cond::LE => cpu.cpsr.N() != cpu.cpsr.V() && cpu.cpsr.Z(),
        Cond::AL => true,
        Cond::NV => false,
    };
    if applies {
        cpu.clocks += 1;
    }
    !applies
}

/// Get the lower 5 nibbles (2.5 bytes) as bytes
#[inline]
#[allow(clippy::identity_op)]
fn as_u8_nibbles(opcode: u32) -> (u8, u8, u8, u8, u8) {
    (
        ((opcode & 0x000F_0000) >> 16) as u8,
        ((opcode & 0x0000_F000) >> 12) as u8,
        ((opcode & 0x0000_0F00) >> 8) as u8,
        ((opcode & 0x0000_00F0) >> 4) as u8,
        ((opcode & 0x0000_000F) >> 0) as u8,
    )
}
/// Get the lower 5 nibbles (2.5 bytes) as usizes
#[inline]
fn as_usize_nibbles(opcode: u32) -> (usize, usize, usize, usize, usize) {
    let (b0, b1, b2, b3, b4) = as_u8_nibbles(opcode);
    (b0 as usize, b1 as usize, b2 as usize, b3 as usize, b4 as usize)
}
<<<<<<< HEAD
/// Get bits 24-20 as bools
=======
/// Get bits 23-27 as bools
>>>>>>> 2c9b8dc6
#[inline]
fn as_flags(opcode: u32) -> (bool, bool, bool, bool, bool) {
    (
        (opcode & 0x0100_0000) != 0,
        (opcode & 0x0080_0000) != 0,
        (opcode & 0x0040_0000) != 0,
        (opcode & 0x0020_0000) != 0,
        (opcode & 0x0010_0000) != 0,
    )
}
/// Get bit 25 as bool
#[inline]
fn as_extra_flag(opcode: u32) -> bool {
    (opcode & 0x0200_0000) != 0
}
/// Branch and Exchange
/// If the condition is true, branch and switch mode
fn BX(cpu: &mut Cpu, opcode: u32) {
    cpu.clocks += 3; // TODO: Clocks
                     // Address to jump to is in a register given by lowest nibble
    let reg_n = opcode & 0x0000_000F;
    let mut jmp_addr = cpu.regs[reg_n as usize];
    // It doesn't *actually* switch mode, a bit tells us what to set it to
    let switch_to_thumb = (jmp_addr & 0x0000_0001) != 0;
    if switch_to_thumb {
        jmp_addr -= 1;
        cpu.cpsr.set_T(true);
    }
    *cpu.pc() = jmp_addr;
}
/// Branch or Branch and link
///
/// BL is similar to CALL, it stores the return PC (PC+4) in the
/// LR (Register 14). If using nested functions, that requires pushing LR onto the stack.
fn B(cpu: &mut Cpu, opcode: u32) {
    cpu.clocks += 3; // TODO: Clocks
    let offset = (opcode & 0x007F_FFFF) << 2; //*4
    let is_positive = (opcode & 0x0080_0000) == 0;
    let is_branch_and_link = (opcode & 0x0100_0000) != 0;
    let pc = cpu.regs[15];
    if is_branch_and_link {
        *cpu.LR() = pc;
    }
    cpu.regs[15] = 4u32
        .overflowing_add(if is_positive {
            pc.overflowing_add(offset).0
        } else {
            pc.overflowing_sub(!(offset | 0xFF00_0003) + 4).0
        })
        .0;
}
/// Software Interrupt
///
/// Used to call BIOS functions
pub(crate) fn SWI(cpu: &mut Cpu, opcode: u32) {
    cpu.set_mode(CpuMode::Supervisor);
    *cpu.pc() = SWI_HANDLER;
    cpu.cpsr.set_T(false); // Set ARM state
    cpu.cpsr.set_I(true);
    cpu.clocks += 0; // todo:clocks
}
/// Single data swap
fn SWP(cpu: &mut Cpu, opcode: u32) {
    let (_, _, is_byte_else_word, _, _) = as_flags(opcode);
    let (rn, rd, _, _, rm) = as_usize_nibbles(opcode);
    if is_byte_else_word {
        // TODO: Is this right? GBATEK mentions zero extending
        // But is it the most significant LE byte?
        // It refers to STR/LDR, which says
        // "When reading a byte from memory, upper 24 bits of Rd are zero-extended."
        // I'm assuming that literally means the upper bits and not the most significant ones
        *cpu.reg_mut(rd) = (*cpu.reg_mut(rn)) & 0x0000_00FF;
        *cpu.reg_mut(rn) = (*cpu.reg_mut(rm)) & 0x0000_00FF;
    } else {
        *cpu.reg_mut(rd) = *cpu.reg_mut(rn);
        *cpu.reg_mut(rn) = *cpu.reg_mut(rm);
    }
    cpu.clocks += 0; // todo:clocks
}
/// Multiply long
fn MULL(cpu: &mut Cpu, opcode: u32) {
    let (_, _, signed, accumulate, set_cond_flags) = as_flags(opcode);
    let (rdhigh, rdlow, rn, _, rm) = as_usize_nibbles(opcode);
    let res: u64 = if signed {
        unimplemented!("No support for signed long multiplication")
    } else {
        u64::from(cpu.fetch_reg(rn)) * u64::from(cpu.fetch_reg(rm))
    };
    *cpu.reg_mut(rdhigh) = (res) as u32;
    *cpu.reg_mut(rdlow) = (res >> 32) as u32;
    if set_cond_flags {
        cpu.cpsr.set_Z(res == 0);
        cpu.cpsr.set_N((res & 0x8000_0000) != 0);
        cpu.cpsr.set_V(false); //TODO
        cpu.cpsr.set_C(false); //TODO
    }
    cpu.clocks += 0; // todo:clocks
}
/// Multiply
fn MUL(cpu: &mut Cpu, opcode: u32) {
    let (_, _, _, accumulate, set_cond_flags) = as_flags(opcode);
    let (rd, rn, rs, _, rm) = as_usize_nibbles(opcode);
    let res = if accumulate {
        cpu.fetch_reg(rn) * cpu.fetch_reg(rm) + cpu.fetch_reg(rd)
    } else {
        cpu.fetch_reg(rn) * cpu.fetch_reg(rm)
    };
    *cpu.reg_mut(rs) = res;
    if set_cond_flags {
        cpu.cpsr.set_Z(res == 0);
        cpu.cpsr.set_N((res & 0x8000_0000) != 0);
        cpu.cpsr.set_V(false);
        cpu.cpsr.set_C(false);
    }
    cpu.clocks += 0; // todo:clocks
}
/// Halfword Data Transfer Register Offset
fn HDT_RO(cpu: &mut Cpu, opcode: u32) {
    let (p, o, _, w, l) = as_flags(opcode);
    let (rn, rd, _, sh, rm) = as_usize_nibbles(opcode);
    let s = (sh & 0b0100) != 0;
    let h = (sh & 0b0010) != 0;
    // TODO: the thing
    cpu.clocks += 0; // todo:clocks
    unimplemented!()
}
// Halfword Data Transfer Immediate Offset
fn HDT_IO(cpu: &mut Cpu, opcode: u32) {
    let (p, o, _, w, l) = as_flags(opcode);
    let (rn, rd, offset, sh, rm) = as_usize_nibbles(opcode);
    let s = (sh & 0b0100) != 0;
    let h = (sh & 0b0010) != 0;
    // TODO: the thing
    cpu.clocks += 0; // todo:clocks
    unimplemented!()
}
/// Single Data Transfer
fn SDT(cpu: &mut Cpu, opcode: u32) {
    let shifted_register = as_extra_flag(opcode);
    let (is_pre_offseted, is_up, is_byte_size, bit_21, is_load) = as_flags(opcode);
    let (rn, rd, third_byte, second_byte, first_byte) = as_usize_nibbles(opcode);
    let offset = if !shifted_register {
        opcode & 0x0000_0FFF
    } else {
        let shift_amount = (third_byte as u32) * 2 + (((second_byte as u32) & 0x8) >> 3);
        let shift_type = second_byte;
        let register_value = cpu.regs[first_byte];
        //TODO: Handle 0 special cases (Same as ALU operations)
        match shift_type & 6 {
            0 => register_value.overflowing_shl(shift_amount).0,
            2 => register_value.overflowing_shr(shift_amount).0,
            4 => (register_value as i32).overflowing_shr(shift_amount).0 as u32,
            6 => register_value.rotate_right(shift_amount),
            _ => unimplemented!("Invalid instruction"),
        }
    };
    let mut addr = (i64::from(cpu.regs[rn])
        + if is_up { i64::from(offset) } else { -i64::from(offset) }) as u32;
    if rn == 15 {
        addr += 4;
    }
    if is_load {
        cpu.regs[rd] = if is_byte_size {
            // Least significant byte
            u32::from(cpu.fetch_byte(((addr) / 4u32) * 4u32))
        } else {
            cpu.fetch_u32(addr)
        };
    } else if is_byte_size {
        cpu.write_u8(addr, cpu.regs[rd] as u8);
    } else {
        cpu.write_u32(addr, cpu.regs[rd]);
    }
    if !is_pre_offseted || bit_21 {
        cpu.regs[rn] = addr;
    }
    cpu.clocks += 0; // todo:clocks
}
/// Block Data Transfer
fn BDT(cpu: &mut Cpu, opcode: u32) {
    let (is_pre_offseted, is_up, psr_or_user_mode, write_back, is_load_else_store) =
        as_flags(opcode);
    let (rn, _, _, _, _) = as_usize_nibbles(opcode);
    let (_, rlist4, rlist3, rlist2, rlist1) = as_u8_nibbles(opcode);
    println!("rlist1: {:x}", rlist1);
    println!("rlist2: {:x}", rlist2);
    let rlists = [rlist1, rlist2, rlist3, rlist4];
    // IntoIterator is not implemented for arrays (https://github.com/rust-lang/rust/issues/25725)
    let mut sp = cpu.regs[13];
    // TODO: Is this right or was it the other way around?
    // up & load => -
    // down & load => +
    // up & store => +
    // down & store => -
    let operation: fn(&mut u32, u32) =
        if (is_up && is_load_else_store) || !(is_up || is_load_else_store) {
            |sp, offset| {
                *sp -= offset;
            }
        } else {
            |sp, offset| {
                *sp += offset;
            }
        };
    for (byte_number, byte) in rlists.iter().enumerate() {
        for (bit_in_byte, &bit_is_set) in byte.as_bools().iter().skip(4).rev().enumerate() {
            if bit_is_set {
                let bit_number = byte_number * 4 + bit_in_byte;
                // Pre//Post offsetting matters if we're storing the stack pointer(reg 13)
                if is_pre_offseted {
                    operation(&mut sp, 4);
                }
                let reg_number = bit_number - 1;
                if is_load_else_store {
                    cpu.regs[reg_number] = cpu.fetch_u32(sp);
                } else {
                    cpu.write_u32(sp, cpu.regs[reg_number]);
                }
                if !is_pre_offseted {
                    operation(&mut sp, 4);
                }
            }
        }
    }
    cpu.regs[13] = sp;
    cpu.clocks += 0; // todo:clocks
}
/// Data Processing or PSR transfer
/// This handles all ALU operations
fn ALU(cpu: &mut Cpu, opcode: u32) {
    let immediate = as_extra_flag(opcode);
    let (rn_num, rd, _, _, _) = as_usize_nibbles(opcode);
    let (_, _, third_byte, second_byte, lowest_byte) = as_u8_nibbles(opcode);
    let set_condition_flags = (opcode & 0x0010_0000) != 0 || rd == 15;
    let mut rn = cpu.regs[rn_num];
    if rn_num == 15 {
        rn += 4; // Account for PC pipelining
    }
    let operation = ((opcode & 0x01E0_0000) >> 21) as u8;
    let (op2, shift_carry) = if immediate {
        let ror_shift = u32::from(third_byte) * 2;
        let val = u32::from(lowest_byte + second_byte * 16);
        (val.rotate_right(ror_shift), Some((val & (1u32 << ror_shift)) != 0))
    } else {
        let register_value: u32 = cpu.regs[lowest_byte as usize];
        let shift_by_register = (opcode & 0x0000_0010) != 0;
        let mut imm_shift_zero = false;
        let shift_amount = if shift_by_register {
            cpu.regs[third_byte as usize] & 0x0000_000F + if third_byte == 15 { 4 } else { 0 }
        } else {
<<<<<<< HEAD
            let shift_amount = (opcode & 0x0000_0F80) >> 7;
=======
            let shift_amount = u32::from(third_byte) * 2 + u32::from(second_byte & 0x8);
>>>>>>> 2c9b8dc6
            imm_shift_zero = shift_amount == 0;
            shift_amount
        };
        let shift_type = ((opcode & 0x0000_0060) >> 5) as u8;
        dbg!(shift_type);
        let (op2, shift_carry) = if imm_shift_zero {
            // Handle special shift by 0 case
            match shift_type {
                0 => (register_value, None),
                1 => (0, Some((register_value & 0x8000_0000) != 0)),
                2 => (
                    (register_value as i32).overflowing_shr(32).0 as u32,
                    Some((register_value & 0x8000_0000) != 0),
                ),
                3 => unimplemented!("TODO: RRX"),
                _ => unimplemented!("Impossible"),
            }
        } else {
            //TODO:carry(Are they right??)
            match shift_type {
                0 => (
                    register_value.overflowing_shl(shift_amount).0,
                    if shift_amount == 0 {
                        None
                    } else {
                        Some(((register_value >> (32 - shift_amount)) & 1) != 0)
                    },
                ),
                1 => (
                    register_value.overflowing_shr(shift_amount).0,
                    if shift_amount != 0 {
                        Some(((register_value >> (shift_amount - 1)) & 1) != 0)
                    } else {
                        None
                    },
                ),
                2 => (
                    (register_value as i32).overflowing_shr(shift_amount).0 as u32,
                    if shift_amount != 0 {
                        Some(((register_value >> (std::cmp::max(shift_amount, 32) - 1)) & 1) != 0)
                    } else {
                        None
                    },
                ),
                3 => (
                    register_value.rotate_right(shift_amount),
                    if shift_amount != 0 {
                        Some(((register_value >> (shift_amount - 1)) & 1) != 0)
                    } else {
                        None
                    },
                ),
                _ => unimplemented!("Impossible"),
            }
        };
        (op2, if lowest_byte == 0 { None } else { shift_carry })
    };
    let res = &mut cpu.regs[rd];
    let cpsr = cpu.cpsr;
    let ref_cpsr = &mut cpu.cpsr;
    let mut set_all_flags = move |res: u32, carry: Option<bool>, overflow: Option<bool>| {
        if set_condition_flags {
            ref_cpsr.set_all_status_flags(res, carry, overflow);
        }
    };
    match operation as u8 {
        0 => {
            //AND
            *res = rn & op2;
            set_all_flags(*res, shift_carry, None);
        }
        1 => {
            //EOR/XOR
            *res = rn ^ op2;
            set_all_flags(*res, shift_carry, None);
        }
        2 => {
            //sub
            let (result, overflow) = rn.overflowing_sub(op2);
            *res = result;
            set_all_flags(*res, Some(op2 <= rn), Some(overflow));
        }
        3 => {
            //rsb
            let (result, overflow) = op2.overflowing_sub(rn);
            *res = result;
            set_all_flags(*res, Some(rn <= op2), Some(overflow));
        }
        4 => {
            //add
            let (result, overflow) = op2.overflowing_add(rn);
            *res = result;
            set_all_flags(result, Some(CPSR::addition_carries(result, op2, rn)), Some(overflow));
        }
        5 => {
            //adc
            let (result, overflow) = op2.overflowing_add(rn);
            let (result, overflow2) = result.overflowing_add(cpsr.C() as u32);
            *res = result;
            //TODO: consider carry add
            set_all_flags(
                result,
                Some(CPSR::addition_carries(result, op2, rn)),
                Some(overflow || overflow2),
            );
        }
        6 => {
            //sbc
            let (result, overflow) = rn.overflowing_sub(op2);
            let (result, overflow2) = result.overflowing_sub(1 - (cpsr.C() as u32));
            *res = result;
            set_all_flags(
                *res,
                Some(op2 <= rn), //TODO: consider carry add
                Some(overflow || overflow2),
            );
        }
        7 => {
            //rsc
            let (result, overflow) = op2.overflowing_sub(rn);
            let (result, overflow2) = result.overflowing_sub(1 - (cpsr.C() as u32));
            *res = result;
            set_all_flags(
                *res,
                Some(rn <= op2), //TODO: consider carry add
                Some(overflow || overflow2),
            );
        }
        8 => {
            //tst
            let res = rn & op2;
            if rd == 15 {
                set_all_flags(res, None, None);
            } else {
                set_all_flags(res, shift_carry, None);
            }
        }
        9 => {
            //teq
            let res = rn ^ op2;
            if rd == 15 {
                set_all_flags(res, None, None);
            } else {
                set_all_flags(res, shift_carry, None);
            }
        }
        10 => {
            //cmp
            let (res, v) = rn.overflowing_sub(op2);
            set_all_flags(res, Some(op2 <= rn), Some(v));
        }
        11 => {
            //cmn
            let (res, v) = rn.overflowing_add(op2);
            set_all_flags(res, Some(CPSR::addition_carries(res, rn, op2)), Some(v));
        }
        12 => {
            //or
            *res = rn | op2;
            set_all_flags(*res, shift_carry, None);
        }
        13 => {
            //mov
            *res = op2;
            set_all_flags(*res, shift_carry, None);
        }
        14 => {
            //bic/bit clear
            *res = rn & (!op2);
            set_all_flags(*res, shift_carry, None);
        }
        15 => {
            //not/mvn
            *res = !op2;
            set_all_flags(*res, shift_carry, None);
        }
        _ => unimplemented!("Impossible"),
    }
    cpu.clocks += 0; // todo:clocks
}
/// Move to Status Register
fn MSR(cpu: &mut Cpu, opcode: u32) {
    const FLAGS_MASK: u32 = 0xFF00_0000;
    const STATE_MASK: u32 = 0x0000_0020;
    const PRIVACY_MASK: u32 = 0x0000_00CF;
    let immediate = as_extra_flag(opcode);
    let (_, _, use_spsr, _, _) = as_flags(opcode);
    let change_flags_fields = (opcode & 0x0008_0000) != 0; // i.e overflow/zero/etc
    let change_control_fields = (opcode & 0x0001_0000) != 0; // mode, thumb, etc
    let operand = if immediate {
        let (_, _, shift, second, first) = as_u8_nibbles(opcode);
        (u32::from(first) + u32::from(second) * 16).rotate_right(2 * u32::from(shift))
    } else {
        cpu.regs[(opcode & 0x0000_000F) as usize]
    };

    let current_mode = cpu.cpsr.mode();
    if use_spsr {
        // If modifying the spsr we can directly modify it
        let spsr = cpu.get_spsr_mut().unwrap();
        let old = spsr.0;
        let mut valid_bits_mask: u32 = (if change_control_fields { STATE_MASK } else { 0 })
            | (if change_flags_fields { FLAGS_MASK } else { 0 });
        valid_bits_mask &= FLAGS_MASK | STATE_MASK | PRIVACY_MASK;
        let invalid_bits_mask = !valid_bits_mask;
        // I *think* I don't need to check for priviledged mode since user
        // mode has no spsr
        *spsr = CPSR((old & invalid_bits_mask) | (operand & valid_bits_mask));
    } else {
        // If modifying the cpsr, we must call the cpu's set_mode
        // to change banks if necessary
        let old = cpu.cpsr.0;
        let valid_bits_mask: u32 = (if change_control_fields { STATE_MASK } else { 0 })
            | (if change_flags_fields { FLAGS_MASK } else { 0 });
        let invalid_bits_mask = !valid_bits_mask;
        cpu.cpsr = CPSR((old & invalid_bits_mask) | (operand & valid_bits_mask));
        if current_mode != CpuMode::User && change_control_fields {
            cpu.set_mode(CpuMode::from_byte(((operand & 0x0000_000F) | 0x0000_0010) as u8));
            cpu.cpsr = CPSR((cpu.cpsr.0 & (!PRIVACY_MASK)) | (operand & PRIVACY_MASK));
        }
    };
}
/// Move to register from status register
fn MRS(cpu: &mut Cpu, opcode: u32) {
    let (_, _, use_spsr, _, _) = as_flags(opcode);
    cpu.regs[((opcode & 0x0000_F000) >> 12) as usize] =
        if use_spsr { cpu.get_spsr_mut().unwrap().0 } else { cpu.cpsr.0 };
}
/// Coprocessor Data Transfer (Unimplemented)
fn CDT(cpu: &mut Cpu, opcode: u32) {
    unimplemented!("Coprocessor instructions are not supported")
}
/// Coprocessor Data Operation (Unimplemented)
fn CDO(cpu: &mut Cpu, opcode: u32) {
    unimplemented!("Coprocessor instructions are not supported")
}
/// Coprocessor Register Transfer (Unimplemented)
fn CRT(cpu: &mut Cpu, opcode: u32) {
    unimplemented!("Coprocessor instructions are not supported")
}

/// Map an opcode to an instruction (An fn(&mut Cpu, u32))
///
/// Panics on undefined or invalid opcode.
fn decode_arm(opcode: u32) -> fn(&mut Cpu, u32) {
    let bits27_20 = (opcode >> 20) as u8;
    let bits11_4 = (opcode >> 4) as u8;
    const T: bool = true;
    const F: bool = false;
    match (bits27_20.as_bools(), bits11_4.as_bools()) {
        ([F, T, T, _, _, _, _, _], [_, _, _, _, _, _, _, T]) => unimplemented!(
            "Unimplemented: Undefined instruction {:b} ({:x}) bits 27-20: {:x} bits 11-4: {:x}",
            opcode,
            opcode,
            bits27_20,
            bits11_4 // TODO: Jump to undef handler
        ),
        ([F, T, _, _, _, _, _, _], _) => SDT,
        ([F, F, F, F, F, F, _, _], [_, _, _, _, T, F, F, T]) => MUL,
        ([F, F, F, F, T, _, _, _], [_, _, _, _, T, F, F, T]) => MULL,
        ([F, F, F, T, F, _, F, F], [F, F, F, F, T, F, F, T]) => SWP,
        ([F, F, F, _, _, F, _, _], [F, F, F, F, T, _, _, T]) => HDT_RO,
        ([F, F, F, _, _, T, _, _], [F, F, F, F, T, _, _, T]) => HDT_IO,
        ([T, F, F, _, _, _, _, _], _) => BDT,
        ([T, T, F, _, _, _, _, _], _) => CDT,
        ([T, T, T, F, _, _, _, _], [_, _, _, F, _, _, _, _]) => CDO,
        ([T, T, T, F, _, _, _, _], [_, _, _, T, _, _, _, _]) => CRT,
        ([T, T, T, T, _, _, _, _], _) => SWI,
        ([T, F, T, _, _, _, _, _], _) => B,
        ([F, F, F, T, F, F, T, F], [T, T, T, T, F, F, F, T])
            if (opcode & 0x000F_F000) == 0x000F_F000 =>
        {
            BX
        }
        ([F, F, _, T, F, _, F, F], [F, F, F, F, F, F, F, F]) => MRS,
        ([F, F, _, T, F, _, T, F], _) => MSR,
        ([F, F, _, _, _, _, _, _], _) => ALU,
        /*_ => unimplemented!(
          "Invalid opcode {:b} ({:x}) bits 27-20: {:x} bits 11-4: {:x} at pc {:x}",
          opcode,
          opcode,
          bits27_20,
          bits11_4,
          *self.pc()
        ),*/
    }
}

pub(crate) fn execute_one_instruction(cpu: &mut Cpu) {
    let pc = *cpu.pc();
    let opcode = cpu.fetch_u32(pc);
    *cpu.pc() += 4;
    println!("{:x}", opcode);
    if check_cond(cpu, opcode) {
        return;
    }
    let instruction = decode_arm(opcode);
    instruction(cpu, opcode);
}<|MERGE_RESOLUTION|>--- conflicted
+++ resolved
@@ -109,11 +109,8 @@
     let (b0, b1, b2, b3, b4) = as_u8_nibbles(opcode);
     (b0 as usize, b1 as usize, b2 as usize, b3 as usize, b4 as usize)
 }
-<<<<<<< HEAD
+
 /// Get bits 24-20 as bools
-=======
-/// Get bits 23-27 as bools
->>>>>>> 2c9b8dc6
 #[inline]
 fn as_flags(opcode: u32) -> (bool, bool, bool, bool, bool) {
     (
@@ -364,11 +361,7 @@
         let shift_amount = if shift_by_register {
             cpu.regs[third_byte as usize] & 0x0000_000F + if third_byte == 15 { 4 } else { 0 }
         } else {
-<<<<<<< HEAD
             let shift_amount = (opcode & 0x0000_0F80) >> 7;
-=======
-            let shift_amount = u32::from(third_byte) * 2 + u32::from(second_byte & 0x8);
->>>>>>> 2c9b8dc6
             imm_shift_zero = shift_amount == 0;
             shift_amount
         };
